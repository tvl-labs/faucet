{
    "GLOBAL_RL": {
        "ID": "GLOBAL",
        "RATELIMIT": {
            "REVERSE_PROXIES": 2,
            "MAX_LIMIT": 40,
            "WINDOW_SIZE": 1,
            "PATH": "/",
            "SKIP_FAILED_REQUESTS": false
        }
    },
    "evmchains": [
        {
            "ID": "C",
            "NAME": "Fuji (C-Chain)",
            "TOKEN": "AVAX",
            "RPC": "https://api.avax-test.network/ext/C/rpc",
            "CHAINID": 43113,
            "EXPLORER": "https://testnet.snowtrace.io",
            "IMAGE": "https://raw.githubusercontent.com/ava-labs/subnet-assets/main/chains/43113/token-logo.png",
            "MAX_PRIORITY_FEE": "2000000000",
            "MAX_FEE": "100000000000",
            "DRIP_AMOUNT": 2000000000,
            "RECALIBRATE": 30,
            "RATELIMIT": {
                "MAX_LIMIT": 1,
                "WINDOW_SIZE": 1440
            }
        },
        {
            "ID": "WAGMI",
            "NAME": "WAGMI Testnet",
            "TOKEN": "WGM",
            "RPC": "https://subnets.avax.network/wagmi/wagmi-chain-testnet/rpc",
            "CHAINID": 11111,
            "EXPLORER": "https://subnets.avax.network/wagmi/wagmi-chain-testnet/explorer",
            "IMAGE": "https://raw.githubusercontent.com/ava-labs/subnet-assets/main/chains/11111/token-logo.png",
            "MAX_PRIORITY_FEE": "2000000000",
            "MAX_FEE": "100000000000",
            "DRIP_AMOUNT": 2000000000,
            "RATELIMIT": {
                "MAX_LIMIT": 1,
                "WINDOW_SIZE": 1440
            }
        },
        {
            "ID": "DFK",
            "NAME": "DeFi Kingdoms Testnet",
            "TOKEN": "JEWEL",
            "RPC": "https://subnets.avax.network/defi-kingdoms/dfk-chain-testnet/rpc",
            "CHAINID": 335,
            "EXPLORER": "https://subnets.avax.network/defi-kingdoms/dfk-chain-testnet/explorer",
            "IMAGE": "https://raw.githubusercontent.com/ava-labs/subnet-assets/main/chains/335/chain-logo.png",
            "MAX_PRIORITY_FEE": "2000000000",
            "MAX_FEE": "100000000000",
            "DRIP_AMOUNT": 2000000000,
            "RATELIMIT": {
                "MAX_LIMIT": 1,
                "WINDOW_SIZE": 1440
            }
        },
        {
            "ID": "DEXALOT",
            "NAME": "Dexalot Testnet",
            "TOKEN": "ALOT",
            "RPC": "https://subnets.avax.network/dexalot/testnet/rpc",
            "CHAINID": 432201,
            "EXPLORER": "https://subnets.avax.network/dexalot/testnet/explorer",
            "IMAGE": "https://raw.githubusercontent.com/ava-labs/subnet-assets/main/chains/432201/chain-logo.png",
            "MAX_PRIORITY_FEE": "2000000000",
            "MAX_FEE": "100000000000",
            "DRIP_AMOUNT": 2000000000,
            "RATELIMIT": {
                "MAX_LIMIT": 1,
                "WINDOW_SIZE": 1440
            }
        },
        {
            "ID": "SWIMMER",
            "NAME": "Swimmer Testnet",
            "TOKEN": "TUS",
            "RPC": "https://subnets.avax.network/swimmer/testnet/rpc",
            "CHAINID": 73771,
            "EXPLORER": "https://subnets.avax.network/swimmer/testnet/explorer",
            "IMAGE": "https://raw.githubusercontent.com/ava-labs/subnet-assets/main/chains/73771/chain-logo.png",
            "MAX_PRIORITY_FEE": "2000000000",
            "MAX_FEE": "4200000000000",
            "DRIP_AMOUNT": 2000000000,
            "RATELIMIT": {
                "MAX_LIMIT": 1,
                "WINDOW_SIZE": 1440
            }
        },
        {
            "ID": "CASTLECRUSH",
            "NAME": "Castle Crush Testnet",
            "TOKEN": "ACS",
            "RPC": "https://subnets.avax.network/castle-crush/testnet/rpc",
            "CHAINID": 31416,
            "EXPLORER": "https://subnets.avax.network/castle-crush/testnet/explorer",
            "IMAGE": "https://subnets.avax.network/assets/Castle_Crush_Logo.1233a91e.jpeg",
            "MAX_PRIORITY_FEE": "2000000000",
            "MAX_FEE": "100000000000",
            "DRIP_AMOUNT": 2000000000,
            "RATELIMIT": {
                "MAX_LIMIT": 1,
                "WINDOW_SIZE": 1440
            }
        },
        {
<<<<<<< HEAD
            "ID": "DIGARD",
            "NAME": "Digard Network Test",
            "TOKEN": "DIGA",
            "RPC": "https://api.digard.network/ext/bc/sNUvM8CDbYbwi99ih238cbwyRiDYsX6GPKnFF1NzignfKfte4/rpc",
            "CHAINID": 960006,
            "IMAGE": "https://cdn.digard.io/digard.jpg",
=======
            "ID": "PIRATEVERSE",
            "NAME": "PirateVerseTestnet",
            "TOKEN": "PVF",
            "RPC": "https://rpc-testnet.pirateverse.finance/",
            "CHAINID": 56766,
            "EXPLORER": "https://testnet.piratescan.io",
            "IMAGE": "https://pirateverse.finance/images/pirateverse.png",
>>>>>>> 69db4ccc
            "MAX_PRIORITY_FEE": "2000000000",
            "MAX_FEE": "100000000000",
            "DRIP_AMOUNT": 2000000000,
            "RATELIMIT": {
                "MAX_LIMIT": 1,
                "WINDOW_SIZE": 1440
            }
        }
    ],
    "erc20tokens": [
        {
            "ID": "WAVAXC",
            "HOSTID": "C",
            "NAME": "Wrapped AVAX",
            "TOKEN": "WAVAX",
            "CONTRACTADDRESS": "0xd00ae08403B9bbb9124bB305C09058E32C39A48c",
            "DRIP_AMOUNT": 2000000000,
            "GASLIMIT": "150000",
            "DECIMALS": 18,
            "RATELIMIT": {
                "MAX_LIMIT": 1,
                "WINDOW_SIZE": 1440
            }
        },
        {
            "ID": "WAVAXWAGMI",
            "HOSTID": "WAGMI",
            "NAME": "Wrapped AVAX",
            "TOKEN": "WAVAX",
            "IMAGE": "https://raw.githubusercontent.com/ava-labs/subnet-assets/main/chains/43113/token-logo.png",
            "CONTRACTADDRESS": "0x21cf0eB2E3Ab483a67C900b27dA8F34185991982",
            "DRIP_AMOUNT": 2000000000,
            "GASLIMIT": "150000",
            "DECIMALS": 18,
            "RATELIMIT": {
                "MAX_LIMIT": 1,
                "WINDOW_SIZE": 1440
            }
        },
        {
            "ID": "WWGM",
            "HOSTID": "WAGMI",
            "NAME": "Wrapped WAGMI",
            "TOKEN": "WWGM",
            "CONTRACTADDRESS": "0x3Ee7094DADda15810F191DD6AcF7E4FFa37571e4",
            "DRIP_AMOUNT": 2000000000,
            "GASLIMIT": "150000",
            "DECIMALS": 18,
            "RATELIMIT": {
                "MAX_LIMIT": 1,
                "WINDOW_SIZE": 1440
            }
        }
    ]
}<|MERGE_RESOLUTION|>--- conflicted
+++ resolved
@@ -108,14 +108,6 @@
             }
         },
         {
-<<<<<<< HEAD
-            "ID": "DIGARD",
-            "NAME": "Digard Network Test",
-            "TOKEN": "DIGA",
-            "RPC": "https://api.digard.network/ext/bc/sNUvM8CDbYbwi99ih238cbwyRiDYsX6GPKnFF1NzignfKfte4/rpc",
-            "CHAINID": 960006,
-            "IMAGE": "https://cdn.digard.io/digard.jpg",
-=======
             "ID": "PIRATEVERSE",
             "NAME": "PirateVerseTestnet",
             "TOKEN": "PVF",
@@ -123,7 +115,21 @@
             "CHAINID": 56766,
             "EXPLORER": "https://testnet.piratescan.io",
             "IMAGE": "https://pirateverse.finance/images/pirateverse.png",
->>>>>>> 69db4ccc
+            "MAX_PRIORITY_FEE": "2000000000",
+            "MAX_FEE": "100000000000",
+            "DRIP_AMOUNT": 2000000000,
+            "RATELIMIT": {
+                "MAX_LIMIT": 1,
+                "WINDOW_SIZE": 1440
+            }
+        },
+        {
+            "ID": "DIGARD",
+            "NAME": "Digard Network Test",
+            "TOKEN": "DIGA",
+            "RPC": "https://api.digard.network/ext/bc/sNUvM8CDbYbwi99ih238cbwyRiDYsX6GPKnFF1NzignfKfte4/rpc",
+            "CHAINID": 960006,
+            "IMAGE": "https://cdn.digard.io/digard.jpg",
             "MAX_PRIORITY_FEE": "2000000000",
             "MAX_FEE": "100000000000",
             "DRIP_AMOUNT": 2000000000,
